name: 🌙 Nightly Build

on:
  schedule:
    # Run at 2:00 AM UTC every day
    - cron: '0 2 * * *'
  workflow_dispatch:
    inputs:
      force-build:
        description: 'Force build even if no changes'
        required: false
        type: boolean
        default: false

# Only run on dev branch
jobs:
  check-changes:
    name: 🔍 Check for Changes
    runs-on: ubuntu-latest
    outputs:
      should-build: ${{ steps.check.outputs.should-build }}
      version: ${{ steps.version.outputs.version }}
      msi_version: ${{ steps.version.outputs.msi_version }}
      commit-sha: ${{ steps.get-commit.outputs.commit-sha }}

    steps:
      - name: Checkout code
        uses: actions/checkout@v5
        with:
          fetch-depth: 0
          ref: dev

      - name: Get current commit SHA
        id: get-commit
        shell: bash
        run: |
          COMMIT_SHA=$(git rev-parse HEAD)
          echo "commit-sha=$COMMIT_SHA" >> $GITHUB_OUTPUT
          echo "Build will use commit: $COMMIT_SHA"

<<<<<<< HEAD
      - name: Check for PRs since last tag
=======
      - name: Check for merged PRs since last tag

>>>>>>> 43923947
        id: check
        shell: pwsh
        run: |
          Write-Host "Checking for PRs since last tag..." -ForegroundColor Cyan

          # Get the latest nightly tag (only compare with previous nightly builds)
          $latestTag = git tag -l --sort=-version:refname | Where-Object { $_ -match '\-Nightly$' } | Select-Object -First 1
          Write-Host "Latest release: $latestTag" -ForegroundColor Yellow

          if ([string]::IsNullOrEmpty($latestTag)) {
            Write-Host "No previous tags found, building first nightly" -ForegroundColor Green
            echo "should-build=true" >> $env:GITHUB_OUTPUT
          } else {
            # Get all PRs since last tag (including squash commits with PR numbers)
            $mergedPRs = git log --grep="(#[0-9]" --pretty=format:"%h %s" "$latestTag..dev" 2>$null
<<<<<<< HEAD
=======

>>>>>>> 43923947
            $mergeCount = ($mergedPRs | Measure-Object).Count

            if ($mergeCount -eq 0) {
              if ("${{ github.event.inputs.force-build }}" -eq "true") {
                Write-Host "No PRs found since last tag, but force build requested" -ForegroundColor Yellow
                echo "should-build=true" >> $env:GITHUB_OUTPUT
              } else {
                Write-Host "No PRs found in dev since last tag. Skipping build." -ForegroundColor Yellow
                echo "should-build=false" >> $env:GITHUB_OUTPUT
              }
            } else {
              Write-Host "PRs found since last tag (dev): $mergeCount" -ForegroundColor Green
              Write-Host $mergedPRs

              # Check if only change is a release PR (skip in that case)
              if ($mergeCount -eq 1 -and $mergedPRs -match "from .*/release/") {
                Write-Host "Only change since last tag is a release PR. Skipping build." -ForegroundColor Yellow
<<<<<<< HEAD
=======

>>>>>>> 43923947
                echo "should-build=false" >> $env:GITHUB_OUTPUT
              } else {
                echo "should-build=true" >> $env:GITHUB_OUTPUT
              }
            }
          }

      - name: Generate version
        id: version
        if: steps.check.outputs.should-build == 'true'
        shell: pwsh
        run: |
          # Generate version in format YY.M.D-Nightly or YY.M.D.BUILD-Nightly for Git tag
          # and YY.M.D.BUILD for MSI (Windows Installer compatible)
          $date = Get-Date -Format "yy.M.d"  # Remove leading zeros for both Git and MSI
          Write-Host "Base date: $date (unified format)" -ForegroundColor Cyan

          # Check if we already have a nightly for today (without build number)
          $baseNightlyExists = (git tag -l "v$date-Nightly" | Measure-Object).Count

          if ($baseNightlyExists -eq 0) {
            # First nightly of the day
            $gitVersion = "$date-Nightly"
            $msiVersion = "$date.1"  # Add .1 for nightly builds to distinguish from releases
            Write-Host "First nightly of the day: $gitVersion (Git) / $msiVersion (MSI)" -ForegroundColor Green
          } else {
            # Additional nightly (hotfix), find next build number
            $buildNum = 2
            while (git tag -l "v$date.$buildNum-Nightly" | Where-Object { $_ -eq "v$date.$buildNum-Nightly" }) {
              $buildNum++
            }
            $gitVersion = "$date.$buildNum-Nightly"
            $msiVersion = "$date.$buildNum"
            Write-Host "Nightly hotfix build: $gitVersion (Git) / $msiVersion (MSI)" -ForegroundColor Yellow
          }

          Write-Host "Generated Git version: $gitVersion" -ForegroundColor Green
          Write-Host "Generated MSI version: $msiVersion" -ForegroundColor Green
          echo "version=$gitVersion" >> $env:GITHUB_OUTPUT
          echo "msi_version=$msiVersion" >> $env:GITHUB_OUTPUT


  build-and-package:
    name: 🏗️ Build, Package and Create Installers
    needs: [check-changes]
    if: needs.check-changes.outputs.should-build == 'true'
    uses: ./.github/workflows/action_build-package-installers.yml
    with:
      configuration: 'Release'
      version: ${{ needs.check-changes.outputs.msi_version }}
      create-zip: 'true'
      checkout-ref: 'dev'

  create-release:
    name: 📦 Create Release
    needs: [check-changes, build-and-package]
    if: needs.check-changes.outputs.should-build == 'true'
    permissions:
      contents: write
      actions: read
      pull-requests: write
    uses: ./.github/workflows/action_release-management.yml
    with:
      version: ${{ needs.check-changes.outputs.version }}
      is-prerelease: 'true'
      artifacts-path: 'artifacts'
      checkout-ref: 'dev'
      target-branch: 'dev'
      commit-sha: ${{ needs.check-changes.outputs.commit-sha }}
      release-notes: ''
    secrets:
      github-token: ${{ secrets.GITHUB_TOKEN }}

  cleanup-old-releases:
    name: 🧹 Cleanup Old Releases
    needs: [check-changes, create-release]
    if: needs.check-changes.outputs.should-build == 'true' && success()
    runs-on: ubuntu-latest
    permissions:
      contents: write

    steps:
      - name: Cleanup old nightly releases
        shell: pwsh
        run: |
          Write-Host "Cleaning up old nightly releases..." -ForegroundColor Cyan

          # Keep only the last 7 nightly releases
          $nightlyReleases = gh release list --limit 100 --json tagName,isPrerelease,createdAt |
            ConvertFrom-Json |
            Where-Object { $_.isPrerelease -and $_.tagName -like "*-Nightly" } |
            Sort-Object createdAt -Descending

          if ($nightlyReleases.Count -gt 7) {
            $toDelete = $nightlyReleases | Select-Object -Skip 7

            foreach ($release in $toDelete) {
              Write-Host "Deleting old nightly release: $($release.tagName)" -ForegroundColor Yellow
              try {
                gh release delete $release.tagName --yes --cleanup-tag
              } catch {
                Write-Host "Failed to delete $($release.tagName): $($_.Exception.Message)" -ForegroundColor Red
                exit 1
              }
            }

            Write-Host "Cleanup complete. Kept the 7 most recent nightly builds." -ForegroundColor Green
            exit 0
          } else {
            Write-Host "No cleanup needed. Current nightly releases: $($nightlyReleases.Count)" -ForegroundColor Green
            exit 0
          }
        env:
          GH_TOKEN: ${{ secrets.GITHUB_TOKEN }}

  summary:
    name: 📋 Summary
    needs: [check-changes, create-release, cleanup-old-releases]
    if: always() && needs.check-changes.outputs.should-build == 'true'
    runs-on: ubuntu-latest

    steps:
      - name: Generate summary
        shell: pwsh
        run: |
          Write-Host "# 🌙 Nightly Build Summary" >> $env:GITHUB_STEP_SUMMARY
          Write-Host "" >> $env:GITHUB_STEP_SUMMARY
          Write-Host "## Build Information" >> $env:GITHUB_STEP_SUMMARY
          Write-Host "- **Git Version**: ${{ needs.check-changes.outputs.version }}" >> $env:GITHUB_STEP_SUMMARY
          Write-Host "- **MSI Version**: ${{ needs.check-changes.outputs.msi_version }}" >> $env:GITHUB_STEP_SUMMARY
          Write-Host "- **Branch**: dev" >> $env:GITHUB_STEP_SUMMARY
          Write-Host "- **Status**: ${{ needs.create-release.result }}" >> $env:GITHUB_STEP_SUMMARY
          Write-Host "" >> $env:GITHUB_STEP_SUMMARY

          if ("${{ needs.create-release.result }}" -eq "success") {
            Write-Host "✅ **Nightly build completed successfully!**" >> $env:GITHUB_STEP_SUMMARY
            Write-Host "" >> $env:GITHUB_STEP_SUMMARY
            Write-Host '[View Release](https://github.com/${{ github.repository }}/releases/tag/v${{ needs.check-changes.outputs.version }})' >> $env:GITHUB_STEP_SUMMARY
          } else {
            Write-Host "❌ **Nightly build failed!**" >> $env:GITHUB_STEP_SUMMARY
          }


  notify-skip:
    name: ⏭️ Notify Skip
    needs: check-changes
    if: needs.check-changes.outputs.should-build == 'false'
    runs-on: ubuntu-latest

    steps:
      - name: Skip notification
        shell: pwsh
        run: |
          Write-Host "# ⏭️ Nightly Build Skipped" >> $env:GITHUB_STEP_SUMMARY
          Write-Host "" >> $env:GITHUB_STEP_SUMMARY
          Write-Host "No changes detected in the last 24 hours on the dev branch." >> $env:GITHUB_STEP_SUMMARY
          Write-Host "The nightly build has been skipped to save resources." >> $env:GITHUB_STEP_SUMMARY
          Write-Host "" >> $env:GITHUB_STEP_SUMMARY
          Write-Host "To force a build, you can:" >> $env:GITHUB_STEP_SUMMARY
          Write-Host "1. Manually trigger this workflow with 'Force build' option" >> $env:GITHUB_STEP_SUMMARY
          Write-Host "2. Push new commits to the dev branch" >> $env:GITHUB_STEP_SUMMARY<|MERGE_RESOLUTION|>--- conflicted
+++ resolved
@@ -1,4 +1,8 @@
 name: 🌙 Nightly Build
+
+# Global configuration - modify these to change default behavior
+env:
+  SKIP_TESTS_DEFAULT: true  # Set to true to skip tests by default for scheduled runs
 
 on:
   schedule:
@@ -11,6 +15,11 @@
         required: false
         type: boolean
         default: false
+      skip-tests:
+        description: 'Skip running tests'
+        required: false
+        type: boolean
+        default: false
 
 # Only run on dev branch
 jobs:
@@ -38,12 +47,7 @@
           echo "commit-sha=$COMMIT_SHA" >> $GITHUB_OUTPUT
           echo "Build will use commit: $COMMIT_SHA"
 
-<<<<<<< HEAD
       - name: Check for PRs since last tag
-=======
-      - name: Check for merged PRs since last tag
-
->>>>>>> 43923947
         id: check
         shell: pwsh
         run: |
@@ -59,10 +63,6 @@
           } else {
             # Get all PRs since last tag (including squash commits with PR numbers)
             $mergedPRs = git log --grep="(#[0-9]" --pretty=format:"%h %s" "$latestTag..dev" 2>$null
-<<<<<<< HEAD
-=======
-
->>>>>>> 43923947
             $mergeCount = ($mergedPRs | Measure-Object).Count
 
             if ($mergeCount -eq 0) {
@@ -80,10 +80,6 @@
               # Check if only change is a release PR (skip in that case)
               if ($mergeCount -eq 1 -and $mergedPRs -match "from .*/release/") {
                 Write-Host "Only change since last tag is a release PR. Skipping build." -ForegroundColor Yellow
-<<<<<<< HEAD
-=======
-
->>>>>>> 43923947
                 echo "should-build=false" >> $env:GITHUB_OUTPUT
               } else {
                 echo "should-build=true" >> $env:GITHUB_OUTPUT
@@ -125,6 +121,19 @@
           echo "version=$gitVersion" >> $env:GITHUB_OUTPUT
           echo "msi_version=$msiVersion" >> $env:GITHUB_OUTPUT
 
+  # run-tests:
+  #   name: Run Tests
+  #   needs: [check-changes]
+  #   if: |
+  #     needs.check-changes.outputs.should-build == 'true' &&
+  #     ((github.event_name == 'workflow_dispatch' && github.event.inputs.skip-tests != 'true') ||
+  #     (github.event_name != 'workflow_dispatch' && env.SKIP_TESTS_DEFAULT == 'false'))
+  #   uses: ./.github/workflows/action_run-tests.yml
+  #   with:
+  #     configuration: 'Release'
+  #     platforms: 'x64,x86,ARM64'
+  #     generate-coverage: 'true'
+  #     checkout-ref: 'dev'
 
   build-and-package:
     name: 🏗️ Build, Package and Create Installers
